local id = 'USGS/NLCD_RELEASES/2019_REL/RCMAP/V5/TRENDS';
local versions = import 'versions.libsonnet';
local version_table = import 'USGS_NLCD_RCMAP_versions.libsonnet';

local version = 'v05';
local subdir = 'USGS';
<<<<<<< HEAD
local version_config = versions(subdir, version_table, version);
=======
>>>>>>> 709913b1

local ee_const = import 'earthengine_const.libsonnet';
local ee = import 'earthengine.libsonnet';
local spdx = import 'spdx.libsonnet';
local utils = import 'templates/RCMAP_rangeland_trends.libsonnet';
local units = import 'units.libsonnet';
local license = spdx.cc0_1_0;
local model_type = ['_linear_model_pvalue', '_linear_model_slope'];

local basename = std.strReplace(id, '/', '_');
local base_filename = basename + '.json';
local self_ee_catalog_url = ee_const.ee_catalog_url + basename;

{
  'gee:user_uploaded': true,
  stac_version: ee_const.stac_version,
  type: ee_const.stac_type.collection,
  stac_extensions: [
    ee_const.ext_eo,
    ee_const.ext_sci,
    ee_const.ext_ver,
  ],
<<<<<<< HEAD
  id: version_config.id,
  title: 'RCMAP Rangeland Component Timeseries Trends (1985-2021), ' + version, [deprecated]',
  version: version,
=======
  id: id,
  title: 'RCMAP Rangeland Trends for Component Timeseries V5 (1985-2021)',
  version: 'V5',
>>>>>>> 709913b1
  'gee:type': ee_const.gee_type.image,
  description: utils.description,
  'sci:publications': utils.publication,
  license: license.id,
  links: ee.standardLinks(subdir, id),
  keywords: [
    'climate_change',
    'disturbance',
    'landsat_derived',
    'nlcd',
    'rangeland',
    'trends',
    'usgs',
  ],
  providers: [
    ee.producer_provider(
      'United States Geological Survey and Bureau of Land Management',
      'https://www.mrlc.gov/'
    ),
    ee.host_provider(self_ee_catalog_url),
  ],
  extent: ee.extent(
    -125.07,
    28.46,
    -101.07,
    49.33,
    '1985-01-01T00:00:00Z',
    '2022-01-01T00:00:00Z'
  ),
  summaries: {
    gsd: [30],
    'eo:bands': [
      {
        name: name + desc,
        description: std.join(
          ' ',
          [
            utils.band_description[desc][0],
            std.join(' ', std.split(name, '_')),
            'time series',
          ]
        ),
        'gee:units': utils.band_description[desc][1],
        [if std.member(model_type, desc) then 'gee:scale']: 0.01,
      }
      for desc in std.objectFields(utils.band_description)
      for name in utils.bands_prefix
    ] + [
      {
        name: 'total_change_intensity_index',
        description: |||
          Total Change Intensity is a derivative index designed to highlight
          the total amount of change across primary components (shrub,
          bare ground, litter, and herbaceous). Change indicates the slope
          values from the structural change analysis. Values are constructed
          so that 100 means the maximum observed change across all components
          and 0 means no change.
        |||,
        'gee:units': units.dimensionless,
      },
    ],
    'gee:visualizations': [
      {
        display_name: 'annual herbaceous breakpoint in integer',
        lookat: {
          lat: 38,
          lon: -114,
          zoom: 6,
        },
        image_visualization: {
          band_vis: {
            min: [
              0,
            ],
            max: [
              5,
            ],
            palette: [
              '000000',
              'f9e8b7',
              'f7e3ac',
              'f0dfa3',
              'eedf9c',
              'eada91',
              'e8d687',
              'e0d281',
              'ddd077',
              'd6cc6d',
              'd3c667',
              'd0c55e',
              'cfc555',
              'c6bd4f',
              'c4ba46',
              'bdb83a',
              'bbb534',
              'b7b02c',
              'b0ad1f',
              'adac17',
              'aaaa0a',
              'a3a700',
              '9fa700',
              '9aa700',
              '92a700',
              '8fa700',
              '87a700',
              '85a700',
              '82aa00',
              '7aaa00',
              '77aa00',
              '70aa00',
              '6caa00',
              '67aa00',
              '5fa700',
              '57a700',
              '52a700',
              '4fa700',
              '4aa700',
              '42a700',
              '3ca700',
              '37a700',
              '37a300',
              '36a000',
              '369f00',
              '349d00',
              '339900',
              '339900',
              '2f9200',
              '2d9100',
              '2d8f00',
              '2c8a00',
              '2c8800',
              '2c8500',
              '2c8400',
              '2b8200',
              '297d00',
              '297a00',
              '297900',
              '277700',
              '247400',
              '247000',
              '29700f',
              '2c6d1c',
              '2d6d24',
              '336d2d',
              '366c39',
              '376c44',
              '396a4a',
              '396a55',
              '3a6a5f',
              '3a696a',
              '396774',
              '3a6782',
              '39668a',
              '376292',
              '34629f',
              '2f62ac',
              '2c5fb7',
              '245ec4',
              '1e5ed0',
              '115cdd',
              '005ae0',
              '0057dd',
              '0152d6',
              '0151d0',
              '014fcc',
              '014ac4',
              '0147bd',
              '0144b8',
              '0142b0',
              '0141ac',
              '013da7',
              '013aa0',
              '01399d',
              '013693',
              '013491',
              '012f8a',
              '012d85',
              '012c82',
              '01297a',
            ],
            bands: [
              'annual_herbaceous_break_point',
            ],
          },
        },
      },
    ],
    annual_herbaceous_break_point: {
      minimum: 0,
      maximum: 3,
      'gee:estimated_range': false,
    },
    bare_ground_break_point: {
      minimum: 0,
      maximum: 3,
      'gee:estimated_range': false,
    },
    herbaceous_break_point: {
      minimum: 0,
      maximum: 3,
      'gee:estimated_range': false,
    },
    litter_break_point: {
      minimum: 0,
      maximum: 3,
      'gee:estimated_range': false,
    },
    sagebrush_break_point: {
      minimum: 0,
      maximum: 3,
      'gee:estimated_range': false,
    },
    shrub_break_point: {
      minimum: 0,
      maximum: 3,
      'gee:estimated_range': false,
    },
    non_sagebrush_shrub_break_point: {
      minimum: 0,
      maximum: 3,
      'gee:estimated_range': false,
    },
    perennial_herbaceous_break_point: {
      minimum: 0,
      maximum: 3,
      'gee:estimated_range': false,
    },
    tree_break_point: {
      minimum: 0,
      maximum: 3,
      'gee:estimated_range': false,
    },
    annual_herbaceous_linear_model_pvalue: {
      minimum: 0,
      maximum: 100,
      'gee:estimated_range': false,
    },
    bare_ground_linear_model_pvalue: {
      minimum: 0,
      maximum: 100,
      'gee:estimated_range': false,
    },
    herbaceous_linear_model_pvalue: {
      minimum: 0,
      maximum: 100,
      'gee:estimated_range': false,
    },
    litter_linear_model_pvalue: {
      minimum: 0,
      maximum: 100,
      'gee:estimated_range': false,
    },
    sagebrush_linear_model_pvalue: {
      minimum: 0,
      maximum: 100,
      'gee:estimated_range': false,
    },
    shrub_linear_model_pvalue: {
      minimum: 0,
      maximum: 100,
      'gee:estimated_range': false,
    },
    non_sagebrush_shrub_linear_model_pvalue: {
      minimum: 0,
      maximum: 100,
      'gee:estimated_range': false,
    },
    perennial_herbaceous_linear_model_pvalue: {
      minimum: 0,
      maximum: 100,
      'gee:estimated_range': false,
    },
    tree_linear_model_pvalue: {
      minimum: 0,
      maximum: 100,
      'gee:estimated_range': false,
    },
    annual_herbaceous_linear_model_slope: {
      minimum: -383,
      maximum: 351,
      'gee:estimated_range': false,
    },
    bare_ground_linear_model_slope: {
      minimum: -383,
      maximum: 351,
      'gee:estimated_range': false,
    },
    herbaceous_linear_model_slope: {
      minimum: -383,
      maximum: 351,
      'gee:estimated_range': false,
    },
    litter_linear_model_slope: {
      minimum: -383,
      maximum: 351,
      'gee:estimated_range': false,
    },
    sagebrush_linear_model_slope: {
      minimum: -383,
      maximum: 351,
      'gee:estimated_range': false,
    },
    shrub_linear_model_slope: {
      minimum: -383,
      maximum: 351,
      'gee:estimated_range': false,
    },
    non_sagebrush_shrub_linear_model_slope: {
      minimum: -383,
      maximum: 351,
      'gee:estimated_range': false,
    },
    perennial_herbaceous_linear_model_slope: {
      minimum: -383,
      maximum: 351,
      'gee:estimated_range': false,
    },
    tree_linear_model_slope: {
      minimum: -383,
      maximum: 351,
      'gee:estimated_range': false,
    },
    annual_herbaceous_most_recent_break_point: {
      minimum: 1986,
      maximum: 2019,
      'gee:estimated_range': false,
    },
    bare_ground_most_recent_break_point: {
      minimum: 1986,
      maximum: 2019,
      'gee:estimated_range': false,
    },
    herbaceous_most_recent_break_point: {
      minimum: 1986,
      maximum: 2019,
      'gee:estimated_range': false,
    },
    litter_most_recent_break_point: {
      minimum: 1986,
      maximum: 2019,
      'gee:estimated_range': false,
    },
    sagebrush_most_recent_break_point: {
      minimum: 1986,
      maximum: 2019,
      'gee:estimated_range': false,
    },
    shrub_most_recent_break_point: {
      minimum: 1986,
      maximum: 2019,
      'gee:estimated_range': false,
    },
    non_sagebrush_shrub_most_recent_break_point: {
      minimum: 1986,
      maximum: 2019,
      'gee:estimated_range': false,
    },
    perennial_herbaceous_most_recent_break_point: {
      minimum: 1986,
      maximum: 2019,
      'gee:estimated_range': false,
    },
    tree_most_recent_break_point: {
      minimum: 1986,
      maximum: 2019,
      'gee:estimated_range': false,
    },
    total_change_intensity_index: {
      minimum: 0,
      maximum: 100,
      'gee:estimated_range': false,
    },
  },
  'sci:citation': utils.citation,
  'gee:terms_of_use': utils.terms_of_use,
}<|MERGE_RESOLUTION|>--- conflicted
+++ resolved
@@ -4,41 +4,10 @@
 
 local version = 'v05';
 local subdir = 'USGS';
-<<<<<<< HEAD
 local version_config = versions(subdir, version_table, version);
-=======
->>>>>>> 709913b1
-
-local ee_const = import 'earthengine_const.libsonnet';
-local ee = import 'earthengine.libsonnet';
-local spdx = import 'spdx.libsonnet';
-local utils = import 'templates/RCMAP_rangeland_trends.libsonnet';
-local units = import 'units.libsonnet';
-local license = spdx.cc0_1_0;
-local model_type = ['_linear_model_pvalue', '_linear_model_slope'];
-
-local basename = std.strReplace(id, '/', '_');
-local base_filename = basename + '.json';
-local self_ee_catalog_url = ee_const.ee_catalog_url + basename;
-
-{
-  'gee:user_uploaded': true,
-  stac_version: ee_const.stac_version,
-  type: ee_const.stac_type.collection,
-  stac_extensions: [
-    ee_const.ext_eo,
-    ee_const.ext_sci,
-    ee_const.ext_ver,
-  ],
-<<<<<<< HEAD
   id: version_config.id,
   title: 'RCMAP Rangeland Component Timeseries Trends (1985-2021), ' + version, [deprecated]',
   version: version,
-=======
-  id: id,
-  title: 'RCMAP Rangeland Trends for Component Timeseries V5 (1985-2021)',
-  version: 'V5',
->>>>>>> 709913b1
   'gee:type': ee_const.gee_type.image,
   description: utils.description,
   'sci:publications': utils.publication,
